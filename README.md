# ckanext-validation

[![Build Status](https://travis-ci.org/frictionlessdata/ckanext-validation.svg?branch=master)](https://travis-ci.org/frictionlessdata/ckanext-validation)
[![Coverage Status](https://coveralls.io/repos/github/frictionlessdata/ckanext-validation/badge.svg?branch=master)](https://coveralls.io/github/frictionlessdata/ckanext-validation?branch=master)

Data description and validation for CKAN with [Frictionless Data](https://frictionlessdata.io) tools.


## Table of Contents

  * [Overview](#overview)
  * [Versions supported and requirements](#versions-supported-and-requirements)
  * [Installation](#installation)
  * [Configuration](#configuration)
  * [How it works](#how-it-works)
     * [Data Validation](#data-validation)
     * [Data Schema](#data-schema)
     * [Validation Options](#validation-options)
     * [Operation modes](#operation-modes)
        * [Asynchronous validation](#asynchronous-validation)
        * [Synchronous validation](#synchronous-validation)
     * [Changes in the schema](#changes-in-the-schema)
  * [Action functions](#action-functions)
	* [resource_validation_run](#resource_validation_run)
	* [resource_validation_show](#resource_validation_show)
	* [resource_validation_delete](#resource_validation_delete)
  * [Command Line Interface](#command-line-interface)
  * [Running the Tests](#running-the-tests)
  * [Copying and License](#copying-and-license)


## Overview

This extension brings data validation powered by the [goodtables](https://github.com/frictionlessdata/goodtables-py) library to CKAN. It provides out of the box features to validate tabular data and integrate validation reports to the CKAN interface.

Data validation can be performed automatically on the background or during dataset creation, and the results are stored against each resource.

!['Status badges in resources'](https://i.imgur.com/9VIzfwo.png)

Comprehensive reports are created describing issues found with the data, both at the structure level (missing headers, blank rows, etc) and at the data schema level (wrong data types, values out of range etc).


The extension also exposes all the underlying [actions](#action-functions) so data validation can be integrated in custom workflows from other extensions.

If you are eager to get started, jump to the [Installation](#installation) and [Configuration](#configuration) instructions. To learn more about data validation and how the extension works, read the next section.

## Versions supported and requirements

This extension has been tested with CKAN 2.4 to 2.7.

It is strongly recommended to use it alongside [ckanext-scheming](https://github.com/ckan/ckanext-scheming) to define the necessary extra fields in the default CKAN schema.

If you want to use [asynchronous validation](#asynchronous-validation) with background jobs and are using CKAN 2.6 or lower, [ckanext-rq](https://github.com/ckan/ckanext-rq) is also needed. Please refer to both READMEs for installation instructions.


## Installation

To install ckanext-validation, activate your CKAN virtualenv and run:

    git clone https://github.com/frictionlessdata/ckanext-validation.git
    cd ckanext-validation
    pip install -r requirements.txt
    python setup.py develop

Create the database tables running:

    paster validation init-db -c ../path/to/ini/file


## Configuration

Once installed, add the `validation` plugin to the `ckan.plugins` configuration option on your INI file:

    ckan.plugins = ... validation

*Note:* if using CKAN 2.6 or lower and the [asynchronous validation](#asynchronous-validation) also add the `rq` plugin ([see Versions supported and requirements](#versions-supported-and-requirements)) to `ckan.plugins`.


The extension requires changes in the [CKAN schema](#changes-in-the-schema). The easisest way to add those is by using ckanext-scheming. Use these two configuration options to link to the dataset schema (replace with your own if you need to customize it) and the required presets:

	scheming.dataset_schemas = ckanext.validation.examples:ckan_default_schema.json
	scheming.presets = ckanext.scheming:presets.json
    	               ckanext.validation:presets.json

Use the following configuration options to choose the [operation modes](#operation-modes):

	ckanext.validation.run_on_create_async = True|False (Defaults to True)	
	ckanext.validation.run_on_update_async = True|False (Defaults to True)	

	ckanext.validation.run_on_update_sync = True|False (Defaults to False)	
	ckanext.validation.run_on_update_sync = True|False (Defaults to False)	

By default validation will be run agaisnt the following formats: `CSV`, `XLSX` and `XLS`. You can modify these formats using the following option:

	ckanext.validation.formats = csv xlsx

You can also provide [validation options](#validation-options) that will be used by default when running the validation:

	ckanext.validation.default_validation_options={
	    "skip_checks": ["blank-rows", "duplicate-headers"],
    	"headers": 3}

Make sure to use indentation if the value spans multiple lines otherwise it won't be parsed.


## How it works

### Data Validation

CKAN users will be familiar with the validation performed against the metadata fields when creating or updating datasets. The form will return an error for instance if a field is missing or it doesn't have the expected format.

Data validation follows the same principle but against the actual data published in CKAN, that is the contents of tabular files (Excel, CSV, etc) hosted in CKAN itself or elsewhere. Whenever a resource of the appropiate format is created or updated, the extension will validate the data against a collection of checks. This validation is powered by [goodtables](https://github.com/frictionlessdata/goodtables-py), a very powerful data validation library developed by [Open Knowledge International](https://okfn.org) as part of the [Frictionless Data](https://frictionlessdata.io) project. Goodtables provides an extensive suite of [checks](https://github.com/frictionlessdata/goodtables-py#checks) that cover common issues with tabular data files.

These checks include structural problems like missing headers or values, blank rows, etc., but also can validate the data contents themselves (see [Data Schemas](#data-schemas)) or even run [custom checks](https://github.com/frictionlessdata/goodtables-py#custom-constraint).

The result of this validation is a JSON report. This report contains all the issues found (if any) with their relevant context (row number, columns involved, etc). The reports are stored in the database and linked to the CKAN resource, and can be retrieved [via the API](#resource-validation-show).

If there is a report available for a particular resource, a status badge will be displayed in the resource listing and on the resource page, showing whether validation passed or failed for the resource.

![Status badge](https://i.imgur.com/9LIHMF8.png)

Clicking on the badge will take you to the validation report page, where the report will be rendered.

!['Validation report'](https://i.imgur.com/Mm6vKFD.png)

Whenever possible, the report will provide a preview of the cells, rows or columns involved in an error, to make easy to identify and fix it.

### Data Schema

As we mentioned before, data can be validated against a schema. Much in the same way that the standard CKAN schema for metadata fields, the schema describes the data and what its values are expected to be.

These schemas are defined following the [Table Schema](http://frictionlessdata.io/specs/table-schema/) specification, a really simple and flexible standard for describing tabular data.

Let's see an example. Consider the following table (that could be stored as a CSV or Excel file):

| id  | location | date       | measurement | observations   |
| --- | -------- | ---------- | ----------- | -------------- |
| 1   | 'A'      | 01/02/2017 | 23.65       |                |
| 2   | 'B'      | 21/03/2017 | 22.90       |                |
| 3   | 'A'      | 15/06/2017 | 21.79       | Severe drought |
| 4   | 'C'      | 10/10/2017 | 24.12       |                |
| 5   | 'C'      | 31/10/2017 | 24.21       |                |


The following schema describes the expected data:

```json
{
    "primaryKey": "id",
    "fields": [
        {
            "name": "id",
            "title": "Measurement identifier",
            "type": "integer"
        },
        {
            "name": "location",
            "title": "Measurement location code",
            "type": "string",
            "constraints": {
                "enum": ["A", "B", "C", "D"]
            }
        },
        {
            "name": "date",
            "title": "Measurement date",
            "type": "date",
            "format": "%d/%m/%Y"
        },
        {
            "name": "measurement",
            "title": "Measure of the oblique fractal impedance at noon",
            "type": "number",
            "constraints": {
                "required": true
            }
        },
        {
            "name": "observations",
            "title": "Extra observations",
            "type": "string"
        }
    ]
}

```

If we store this schema agaisnt a resource, it will be used to perform a more thorough validation. For instance, updating the resource with the following data would fail validation with a variety of errors, even if the general structure of the file is correct:


| id  | location | date       | measurement | observations   |
| --- | -------- | ---------- | ----------- | -------------- |
| ... | ...      | ...        | ...         | ...            |
| 5   | 'E'      | 2017-11-01 | missing     |                |
| 'a' | 'B'      | 21/03/2017 |             |                |

With the extension enabled and configured, schemas can be attached to the `schema` field on resources via the UI form or the API. If present in a resource, they will be used when performing validation on the resource file.


### Validation Options

As we saw before, the validation process involves many different checks and it's very likely that what "valid" data actually means will vary across CKAN instances or datasets. The validation process can be tweaked by passing any of the [supported options](https://github.com/frictionlessdata/goodtables-py#validatesource-options) on goodtables. These can be used to add or remove specific checks, control limits, etc.

For instance, the following file would fail validation using the default options, but it may be valid in a given context, or the issues may be known to the publishers:

```
<blank line>
<blank line>
id;group;measurement
# 2017
1;A;23
2;B;24
# 2016
3;C;23
4;C;25
<blank line>
```

The following validation options would make validation pass:

```json
{
    "headers": 3,
    "delimiter": ";",
    "skip_rows": ["#"],
    "skip_checks": ["blank-rows"]
}

```

Validation options can be defined (as a JSON object like the above) on each resource (via the UI form or the API on the `validation_options` field) or can be set globally by administrators on the CKAN INI file (see [Configuration](#configuration)).


### Operation modes

The data validation process described above can be run in two modes: asynchronously in the background or synchronously while the resource is being created or updated. You can choose the mode for each of the create and update actions, but in most cases you will probably need just one of the two modes for both actions.

#### Asynchronous validation

Asynchronous validation is run in the background whenever a resource of a supported format is created or updated. Validation won't affect the action performed, so if there are validation errors found the reource will be created or updated anyway.

This mode might be useful for instances where datasets are harvested from other sources, or where multiple publishers create datasets and as a maintainer you only want to give visibility to the quality of data, encouraging publishers to fix any issues.

You will need to run the `worker` commmand to pick up validation jobs. Please refer to the [background jobs documentation](http://docs.ckan.org/en/latest/maintaining/background-tasks.html) for more details:

    paster jobs worker -c /path/to/ini/file

Use `ckanext.validation.run_on_create_async` and `ckanext.validation.run_on_update_async` to enable this mode (See [Configuration](#configuration)).


#### Synchronous validation

Synchronous validation is performed at the same time a resource of the supported formats is being created or updated. Currently, if data validation errors are found, a `ValidationError` will be raised and you won't be able to create or update the resource.

Validation at creation or update time can be useful to ensure that data quality is maintained or that published data conforms to a particular schema.

When using the UI form, validation errors will be displayed as normal CKAN validation errors:

![Error message](https://i.imgur.com/M9ARlAk.png)

Clicking the link on the error message will bring up a modal window with the validation report rendered:

![Modal window with report](https://i.imgur.com/hx7WSqX.png)

Use `ckanext.validation.run_on_create_sync` and `ckanext.validation.run_on_update_sync` to enable this mode (See [Configuration](#configuration)).


### Changes in the schema

The extension requires changes in the default CKAN resource schema to add some fields it requires. It is strongly recommended to use [ckanext-scheming](https://github.com/ckan/ckanext-scheming) to define your CKAN schema. This extension provides all the necessary presets and validators to get up and running just by adding the following fields to the `resource_fields` section of a ckanext-scheming schema:

```json
    {
      "field_name": "schema",
      "label": "Schema",
      "preset": "resource_schema"
    },
    {
      "field_name": "validation_options",
      "label": "Validation options",
      "preset": "validation_options"
    },
<<<<<<< HEAD
    {
      "field_name": "validation_status",
      "label": "Validation status",
      "preset": "hidden_in_form"
    },
    {
      "field_name": "validation_timestamp",
      "label": "Validation timestamp",
      "preset": "hidden_in_form"
    }

```

There is an [example schema](https://github.com/frictionlessdata/ckanext-validation/blob/master/ckanext/validation/examples/ckan_default_schema.json) implementing all CKAN default fields plus the ones required by ckanext-validation included with the application, that you can adapt for your own needs.
=======
```

There is an [example schema](https://github.com/frictionlessdata/ckanext-validation/blob/master/ckanext/validation/examples/ckan_default_schema.json) implementing all CKAN default fields plus the ones required by ckanext-validation included with the application. You can adapt it for your own needs.
>>>>>>> 6fa227df

Here's more detail on the fields added:

* `schema`: This can be a [Table Schema](http://frictionlessdata.io/specs/table-schema/) JSON object or an URL pointing to one. In the UI form you can upload a JSON file, link to one providing a URL or enter it directly. If uploaded, the file contents will be read and stored in the `schema` field. In all three cases the contents will be validated against the Table Schema specification.
* `validation_options`: A JSON object with validation options that will be passed to [goodtables](https://github.com/frictionlessdata/goodtables-py#validatesource-options).

![Form fields](https://i.imgur.com/ixKOCij.png)

Additionally, two read-only fields are added to resources:

* `validation_status`: Stores the last validation result for the resource. Can be one of `success`, `failure` or `error`.
* `validation_timestamp`: Date and time of the last validation run.


## Action functions

The `validation` plugin adds new API actions to create and display validation reports.
By default `resource_validation_run`, `resource_validation_delete` and `resource_validation_show` inherit whatever auth is in place
for `resource_update` and `resource_show` respectively.

#### `resource_validation_run`

```python
def resource_validation_run(context, data_dict):
    u'''
    Start a validation job against a resource.
    Returns the identifier for the job started.

    Note that the resource format must be one of the supported ones,
    currently CSV or Excel.

    :param resource_id: id of the resource to validate
    :type resource_id: string

    :rtype: string

    '''
```

#### `resource_validation_show`

```python
def resource_validation_show(context, data_dict):
    u'''
    Display the validation job result for a particular resource.
    Returns a validation object, including the validation report or errors
    and metadata about the validation like the timestamp and current status.

    Validation status can be one of:

    * `created`: The validation job is in the processing queue
    * `running`: Validation is under way
    * `error`: There was an error while performing the validation, eg the file
        could not be downloaded or there was an error reading it
    * `success`: Validation was performed, and no issues were found
    * `failure`: Validation was performed, and there were issues found

    :param resource_id: id of the resource to validate
    :type resource_id: string

    :rtype: dict

    '''
```

#### `resource_validation_delete`

```python

def resource_validation_delete(context, data_dict):
    u'''
    Remove the validation job result for a particular resource.
    It also deletes the underlying Validation object.

    :param resource_id: id of the resource to remove validation from
    :type resource_id: string

    :rtype: None

    '''

```

## Command Line Interface

### Starting the validation process manually

You can start (asynchronous) validation jobs from the command line using the `paster validation run` command. If no parameters are provided it will start a validation job for all resources in the site of suitable format (ie `ckanext.validation.formats`):

    paster validation run -c /path/to/ckan/ini

You can limit the resources by specifying a dataset id or name:

    paster validation run -c /path/to/ckan/ini -d statistical-data-2018

Or providing arbitrary search parameters:

    paster validation run -c ../ckan/development.ini -s '{"fq":"res_format:XLSX"}'


### Data validation reports

The extension provides two small utilities to generate a global report with all the current data validation reports:

	paster validation report -c /path/to/ckan/ini

	paster validation report-full -c /path/to/ckan/ini


Both commands will print an overview of the total number of datasets and tabular resources, and a breakdown of how many have a validation status of success,
failure or error. Additionally they will create a CSV report. `paster validation report` will create a report with all failing resources, including the following fields:

* Dataset name
* Resource id
* Resource URL
* Status
* Validation report URL

`paster validation report-full` will add a row on the output CSV for each error found on the validation report (limited to ten occurrences of the same error type per file). So the fields in the generated CSV report will be:

* Dataset name
* Resource id
* Resource URL
* Status
* Error code
* Error message

In both cases you can define the location of the output CSV passing the `-o` or `--output` option:


	paster validation report-full -c /path/to/ckan/ini -o /tmp/reports/validation_full.csv


Check the command help for more details:

	paster validation --help

	Usage: paster validation [options] Utilities for the CKAN data validation extension

    Usage:
        paster validation init-db
            Initialize database tables

        paster validation run [options]

            Start asynchronous data validation on the site resources. If no
            options are provided it will run validation on all resources of
            the supported formats (`ckanext.validation.formats`). You can
            specify particular datasets to run the validation on their
            resources. You can also pass arbitrary search parameters to filter
            the selected datasets.

         paster validation report [options]

            Generate a report with all current data validation reports. This
            will print an overview of the total number of tabular resources
            and a breakdown of how many have a validation status of success,
            failure or error. Additionally it will create a CSV report with all
            failing resources, including the following fields:
                * Dataset name
                * Resource id
                * Resource URL
                * Status
                * Validation report URL

          paster validation report-full [options]

            Generate a detailed report. This is similar to the previous command
            but on the CSV report it will add a row for each error found on the
            validation report (limited to ten occurrences of the same error
            type per file). So the fields in the generated CSV report will be:

                * Dataset name
                * Resource id
                * Resource URL
                * Status
                * Error code
                * Error message



	Options:
	  -h, --help            show this help message and exit
	  -v, --verbose
	  -c CONFIG, --config=CONFIG
							Config file to use.
	  -f FILE_PATH, --file=FILE_PATH
							File to dump results to (if needed)
	  -y, --yes             Automatic yes to prompts. Assume "yes" as answer to
							all prompts and run non-interactively
	  -r RESOURCE_ID, --resource=RESOURCE_ID
							 Run data validation on a particular resource (if the
							format is suitable). It can be defined multiple times.
							Not to be used with -d or -s
	  -d DATASET_ID, --dataset=DATASET_ID
							 Run data validation on all resources for a particular
							dataset (if the format is suitable). You can use the
							dataset id or name, and it can be defined multiple
							times. Not to be used with -r or -s
	  -s SEARCH_PARAMS, --search=SEARCH_PARAMS
							Extra search parameters that will be used for getting
							the datasets to run validation on. It must be a JSON
							object like the one used by the `package_search` API
							call. Supported fields are `q`, `fq` and `fq_list`.
							Check the documentation for examples. Note that when
							using this you will have to specify the resource
							formats to target yourself. Not to be used with -r or
							-d.
	  -o OUTPUT_FILE, --output=OUTPUT_FILE
							Location of the CSV validation report file on the
							relevant commands.


## Running the Tests

To run the tests, do:

    nosetests --nologcapture --with-pylons=test.ini


## Copying and License

This material is copyright (c) [Open Knowledge International](https://okfn.org).

It is open and licensed under the GNU Affero General Public License (AGPL) v3.0 whose full text may be found at:

http://www.fsf.org/licensing/licenses/agpl-3.0.html<|MERGE_RESOLUTION|>--- conflicted
+++ resolved
@@ -280,7 +280,6 @@
       "label": "Validation options",
       "preset": "validation_options"
     },
-<<<<<<< HEAD
     {
       "field_name": "validation_status",
       "label": "Validation status",
@@ -294,12 +293,6 @@
 
 ```
 
-There is an [example schema](https://github.com/frictionlessdata/ckanext-validation/blob/master/ckanext/validation/examples/ckan_default_schema.json) implementing all CKAN default fields plus the ones required by ckanext-validation included with the application, that you can adapt for your own needs.
-=======
-```
-
-There is an [example schema](https://github.com/frictionlessdata/ckanext-validation/blob/master/ckanext/validation/examples/ckan_default_schema.json) implementing all CKAN default fields plus the ones required by ckanext-validation included with the application. You can adapt it for your own needs.
->>>>>>> 6fa227df
 
 Here's more detail on the fields added:
 
